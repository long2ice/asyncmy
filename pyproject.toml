--- conflicted
+++ resolved
@@ -1,11 +1,7 @@
 [tool.poetry]
 name = "asyncmy"
 version = "0.1.8"
-<<<<<<< HEAD
-description = "A fast asyncio MySQL driver with replication protocol support"
-=======
 description = "A fast asyncio MySQL driver"
->>>>>>> 8da8a854
 authors = ["long2ice <long2ice@gmail.com>"]
 license = "Apache-2.0"
 readme = "README.md"
