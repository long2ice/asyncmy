# Python implementation of the MySQL client-server protocol
# http://dev.mysql.com/doc/internals/en/client-server-protocol.html
# Error codes:
# https://dev.mysql.com/doc/refman/5.5/en/error-handling.html
import asyncio
import errno
import os
import socket
import sys
import warnings
from asyncio import StreamReader, StreamWriter
from typing import Optional, Type

import xstruct as struct
from asyncmy import auth, converters, errors
from asyncmy.charset import charset_by_id, charset_by_name
from asyncmy.cursors import Cursor
from asyncmy.optionfile import Parser
from asyncmy.protocol import (EOFPacketWrapper, FieldDescriptorPacket,
                              LoadLocalPacketWrapper, MysqlPacket,
                              OKPacketWrapper)

from .constants.CLIENT import (CAPABILITIES, CONNECT_ATTRS, CONNECT_WITH_DB,
                               LOCAL_FILES, MULTI_RESULTS, MULTI_STATEMENTS,
                               PLUGIN_AUTH, PLUGIN_AUTH_LENENC_CLIENT_DATA,
                               SECURE_CONNECTION, SSL)
from .constants.COMMAND import (COM_INIT_DB, COM_PING, COM_PROCESS_KILL,
                                COM_QUERY, COM_QUIT)
from .constants.CR import (CR_COMMANDS_OUT_OF_SYNC, CR_CONN_HOST_ERROR,
                           CR_SERVER_LOST)
from .constants.ER import FILE_NOT_FOUND
from .constants.FIELD_TYPE import (BIT, BLOB, GEOMETRY, JSON, LONG_BLOB,
                                   MEDIUM_BLOB, STRING, TINY_BLOB, VAR_STRING,
                                   VARCHAR)
from .constants.SERVER_STATUS import (SERVER_STATUS_AUTOCOMMIT,
                                      SERVER_STATUS_IN_TRANS,
                                      SERVER_STATUS_NO_BACKSLASH_ESCAPES)
from .contexts import _ConnectionContextManager
from .structs import B_, BHHB, HBB, IIB, B, H, I, Q, i, iB, iIB23s
from .version import __VERSION__

try:
    import ssl

    SSL_ENABLED = True
except ImportError:
    ssl = None
    SSL_ENABLED = False

try:
    import getpass

    DEFAULT_USER = getpass.getuser()
    del getpass
except (ImportError, KeyError):
    # KeyError occurs when there's no entry in OS database for a current user.
    DEFAULT_USER = None

cdef set TEXT_TYPES = {
    BIT,
    BLOB,
    LONG_BLOB,
    MEDIUM_BLOB,
    STRING,
    TINY_BLOB,
    VAR_STRING,
    VARCHAR,
    GEOMETRY,
}

cdef str DEFAULT_CHARSET = "utf8mb4"

cdef int MAX_PACKET_LEN = 2 ** 24 - 1

cdef _pack_int24(int n):
    return I.pack(n)[:3]

# https://dev.mysql.com/doc/internals/en/integer.html#packet-Protocol::LengthEncodedInteger
cdef _lenenc_int(int i):
    if i < 0:
        raise ValueError(
            "Encoding %d is less than 0 - no representation in LengthEncodedInteger" % i
        )
    elif i < 0xFB:
        return bytes([i])
    elif i < (1 << 16):
        return b"\xfc" + H.pack(i)
    elif i < (1 << 24):
        return b"\xfd" + I.pack(i)[:3]
    elif i < (1 << 64):
        return b"\xfe" + Q.pack(i)
    else:
        raise ValueError(
            "Encoding %x is larger than %x - no representation in LengthEncodedInteger"
            % (i, (1 << 64))
        )


class Connection:
    """
    Representation of a socket with a mysql server.

    The proper way to get an instance of this class is to call
    connect().

    Establish a connection to the MySQL database. Accepts several
    arguments:

    :param host: Host where the database server is located.
    :param user: Username to log in as.
    :param password: Password to use.
    :param database: Database to use, None to not use a particular one.
    :param port: MySQL port to use, default is usually OK. (default: 3306)
    :param unix_socket: Use a unix socket rather than TCP/IP.
    :param read_timeout: The timeout for reading from the connection in seconds (default: None - no timeout)
    :param write_timeout: The timeout for writing to the connection in seconds (default: None - no timeout)
    :param charset: Charset to use.
    :param sql_mode: Default SQL_MODE to use.
    :param read_default_file:
        Specifies  my.cnf file to read these parameters from under the [client] section.
    :param conv:
        Conversion dictionary to use instead of the default one.
        This is used to provide custom marshalling and unmarshalling of types.
        See converters.
    :param use_unicode:
        Whether or not to default to unicode strings.
        This option defaults to true.
    :param client_flag: Custom flags to send to MySQL. Find potential values in constants.
    :param cursor_cls: Custom cursor class to use.
    :param init_command: Initial SQL statement to run when connection is established.
    :param connect_timeout: The timeout for connecting to the database in seconds.
        (default: 10, min: 1, max: 31536000)
    :param ssl: Optional SSL Context to force SSL
    :param read_default_group: Group to read from in the configuration file.
    :param autocommit: Autocommit mode. None means use server default. (default: False)
    :param local_infile: Boolean to enable the use of LOAD DATA LOCAL  (default: False)
    :param max_allowed_packet: Max size of packet sent to server in bytes. (default: 16MB)
        Only used to limit size of "LOAD LOCAL INFILE" data packet smaller than default (16KB).
    :param auth_plugin_map: A dict of plugin names to a class that processes that plugin.
        The class will take the Connection object as the argument to the constructor.
        The class needs an authenticate method taking an authentication packet as
        an argument.  For the dialog plugin, a prompt(echo, prompt) method can be used
        (if no authenticate method) for returning a string from the user. (experimental)
    :param server_public_key: SHA256 authentication plugin public key value. (default: None)
    :param binary_prefix: Add _binary prefix on bytes and bytearray. (default: False)
    :param db: **DEPRECATED** Alias for database.

    See `Connection <https://www.python.org/dev/peps/pep-0249/#connection-objects>`_ in the
    specification.
    """

    def __init__(
            self,
            *,
            user=None,  # The first four arguments is based on DB-API 2.0 recommendation.
            password="",
            host='localhost',
            database=None,
            unix_socket=None,
            port=3306,
            charset="",
            sql_mode=None,
            read_default_file=None,
            conv=None,
            use_unicode=True,
            client_flag=0,
            cursor_cls=Cursor,
            init_command=None,
            connect_timeout=10,
            read_default_group=None,
            autocommit=False,
            local_infile=False,
            max_allowed_packet=16 * 1024 * 1024,
            auth_plugin_map=None,
            read_timeout=None,
            write_timeout=None,
            binary_prefix=False,
            program_name=None,
            server_public_key=None,
            echo=False,
            ssl=None,
            db=None,  # deprecated
    ):
        self._loop = asyncio.get_event_loop()
        self._last_usage = self._loop.time()
        if db is not None and database is None:
            # We will raise warining in 2022 or later.
            # See https://github.com/PyMySQL/PyMySQL/issues/939
            # warnings.warn("'db' is deprecated, use 'database'", DeprecationWarning, 3)
            database = db
        self._local_infile = bool(local_infile)
        if self._local_infile:
            client_flag |= LOCAL_FILES

        if read_default_group and not read_default_file:
            if sys.platform.startswith("win"):
                read_default_file = "c:\\my.ini"
            else:
                read_default_file = "/etc/my.cnf"

        if read_default_file:
            if not read_default_group:
                read_default_group = "client"

            cfg = Parser()
            cfg.read(os.path.expanduser(read_default_file))

            def _config(key, arg):
                if arg:
                    return arg
                try:
                    return cfg.get(read_default_group, key)
                except Exception:
                    return arg

            user = _config("user", user)
            password = _config("password", password)
            host = _config("host", host)
            database = _config("database", database)
            unix_socket = _config("socket", unix_socket)
            port = int(_config("port", port))
            charset = _config("default-character-set", charset)
        self._echo = echo
        self._last_usage = self._loop.time()
        self._ssl_context = ssl
        if ssl:
            client_flag |= SSL

        self._host = host
        self._port = port
        if type(self._port) is not int:
            raise ValueError("port should be of type int")
        self._user = user or DEFAULT_USER
        self._password = password or b""
        if isinstance(self._password, str):
            self._password = self._password.encode("latin1")
        self._db = database
        self._unix_socket = unix_socket
        if not (0 < connect_timeout <= 31536000):
            raise ValueError("connect_timeout should be >0 and <=31536000")
        self._connect_timeout = connect_timeout or None
        if read_timeout is not None and read_timeout <= 0:
            raise ValueError("read_timeout should be > 0")
        self._read_timeout = read_timeout
        if write_timeout is not None and write_timeout <= 0:
            raise ValueError("write_timeout should be > 0")
        self._write_timeout = write_timeout
        self._secure = False
        self._charset = charset or DEFAULT_CHARSET
        self._use_unicode = use_unicode
        self._encoding = charset_by_name(self._charset).encoding

        client_flag |= CAPABILITIES
        client_flag |= MULTI_STATEMENTS
        if self._db:
            client_flag |= CONNECT_WITH_DB

        self._client_flag = client_flag

        self._cursor_cls = cursor_cls

        self._result = None
        self._affected_rows = 0
        self.host_info = "Not connected"

        # specified autocommit mode. None means use server default.
        self.autocommit_mode = autocommit

        if conv is None:
            conv = converters.conversions

        # Need for MySQLdb compatibility.
        self._encoders = {k: v for (k, v) in conv.items() if type(k) is not int}
        self._decoders = {k: v for (k, v) in conv.items() if type(k) is int}
        self._sql_mode = sql_mode
        self._init_command = init_command
        self._max_allowed_packet = max_allowed_packet
        self._auth_plugin_map = auth_plugin_map or {}
        self._binary_prefix = binary_prefix
        self._server_public_key = server_public_key

        self._connect_attrs = {
            "_client_name": "asyncmy",
            "_pid": str(os.getpid()),
            "_client_version": __VERSION__,
        }

        if program_name:
            self._connect_attrs["program_name"] = program_name

        self._connected = False
        self._reader: Optional[StreamReader] = None
        self._writer: Optional[StreamWriter] = None

    def close(self):
        """Close socket connection"""
        if self._writer:
            self._writer.transport.close()
        self._writer = None
        self._reader = None

    @property
    def connected(self):
        """Return True if the connection is open."""
        return self._connected

    @property
    def loop(self):
        return self._loop

    @property
    def last_usage(self):
        """Return time() when connection was used."""
        return self._last_usage

    async def ensure_closed(self):
        """Close connection without QUIT message."""
        if self._connected:
<<<<<<< HEAD
            send_data = struct.pack('<i', 1) + struct.pack("!B", 0x01)  # for cython build
=======
            send_data = i.pack(1) + B.pack(COM_QUIT)
>>>>>>> 97707bf5
            self._write_bytes(send_data)
            await self._writer.drain()
            self._writer.close()
            await self._writer.wait_closed()
        self.close()
        self._connected = False

    async def autocommit(self, value):
        self.autocommit_mode = bool(value)
        current = self.get_autocommit()
        if value != current:
            await self._send_autocommit_mode()

    def get_autocommit(self):
        return bool(self.server_status & SERVER_STATUS_AUTOCOMMIT)

    async def _read_ok_packet(self):
        pkt = await self.read_packet()
        if not pkt.is_ok_packet():
            raise errors.OperationalError(CR_COMMANDS_OUT_OF_SYNC, "Command Out of Sync")
        ok = OKPacketWrapper(pkt)
        self.server_status = ok.server_status
        return ok

    async def _send_autocommit_mode(self):
        """Set whether or not to commit after every execute()."""
        await self._execute_command(
            COM_QUERY, "SET AUTOCOMMIT = %s" % self.escape(self.autocommit_mode)
        )
        await self._read_ok_packet()

    async def begin(self):
        """Begin transaction."""
        await self._execute_command(COM_QUERY, "BEGIN")
        await self._read_ok_packet()

    async def commit(self):
        """
        Commit changes to stable storage.

        See `Connection.commit() <https://www.python.org/dev/peps/pep-0249/#commit>`_
        in the specification.
        """
        await self._execute_command(COM_QUERY, "COMMIT")
        await self._read_ok_packet()

    async def rollback(self):
        """
        Roll back the current transaction.

        See `Connection.rollback() <https://www.python.org/dev/peps/pep-0249/#rollback>`_
        in the specification.
        """
        await self._execute_command(COM_QUERY, "ROLLBACK")
        await self._read_ok_packet()

    async def show_warnings(self):
        """Send the "SHOW WARNINGS" SQL """
        await self._execute_command(COM_QUERY, "SHOW WARNINGS")
        result = MySQLResult(self)
        await result.read()
        return result.rows

    async def select_db(self, db):
        """
        Set current db.

        :param db: The name of the db.
        """
        await self._execute_command(COM_INIT_DB, db)
        await self._read_ok_packet()

    def _set_keep_alive(self):
        transport = self._writer.transport
        transport.pause_reading()
        raw_sock = transport.get_extra_info('socket', default=None)
        if raw_sock is None:
            raise RuntimeError("Transport does not expose socket instance")
        raw_sock.setsockopt(socket.SOL_SOCKET, socket.SO_KEEPALIVE, 1)
        transport.resume_reading()

    def _set_nodelay(self, value):
        flag = int(bool(value))
        transport = self._writer.transport
        transport.pause_reading()
        raw_sock = transport.get_extra_info('socket', default=None)
        if raw_sock is None:
            raise RuntimeError("Transport does not expose socket instance")
        raw_sock.setsockopt(socket.IPPROTO_TCP, socket.TCP_NODELAY, flag)
        transport.resume_reading()

    def escape(self, obj, mapping=None):
        """Escape whatever value is passed.

        Non-standard, for internal use; do not use this in your applications.
        """
        if isinstance(obj, str):
            return "'" + self.escape_string(obj) + "'"
        if isinstance(obj, (bytes, bytearray)):
            return converters.escape_bytes_prefixed(obj)
        return converters.escape_item(obj, self._charset, mapping=mapping)

    def literal(self, obj):
        """Alias for escape().

        Non-standard, for internal use; do not use this in your applications.
        """
        return self.escape(obj, self._encoders)

    def escape_string(self, str s):
        if self.server_status & SERVER_STATUS_NO_BACKSLASH_ESCAPES:
            return s.replace("'", "''")
        return converters.escape_string(s)

    def _quote_bytes(self, bytes s):
        if self.server_status & SERVER_STATUS_NO_BACKSLASH_ESCAPES:
            return "'%s'" % (s.replace(b"'", b"''").decode("ascii", "surrogateescape"),)
        return converters.escape_bytes(s)

    def cursor(self, cursor: Optional[Type[Cursor]] = None):
        """
        Create a new cursor to execute queries with.

        :param cursor: The type of cursor to create. None means use Cursor.
        :type cursor: :py:class:`Cursor`, :py:class:`SSCursor`, :py:class:`DictCursor`, or :py:class:`SSDictCursor`.
        """
        self._last_usage = self._loop.time()
        if cursor:
            return cursor(self, echo=self._echo)
        return self._cursor_cls(self, echo=self._echo)

    # The following methods are INTERNAL USE ONLY (called from Cursor)
    async def query(self, sql, unbuffered=False):
        if isinstance(sql, str):
            sql = sql.encode(self._encoding, "surrogateescape")
        await self._execute_command(COM_QUERY, sql)
        await self._read_query_result(unbuffered=unbuffered)
        return self._affected_rows

    async def next_result(self, unbuffered=False):
        await self._read_query_result(unbuffered=unbuffered)
        return self._affected_rows

    def affected_rows(self):
        return self._affected_rows

<<<<<<< HEAD
    async def kill(self, int thread_id):
        arg = struct.pack("<I", thread_id)
=======
    async def kill(self, thread_id):
        arg = I.pack(thread_id)
>>>>>>> 97707bf5
        await self._execute_command(COM_PROCESS_KILL, arg)
        return await self._read_ok_packet()

    async def ping(self, reconnect=True):
        """
        Check if the server is alive.

        :param reconnect: If the connection is closed, reconnect.
        :type reconnect: boolean

        :raise Error: If the connection is closed and reconnect=False.
        """
        if not self._connected:
            if reconnect:
                await self.connect()
                reconnect = False
            else:
                raise errors.Error("Already closed")
        try:
            await self._execute_command(COM_PING, "")
            await self._read_ok_packet()
        except Exception:
            if reconnect:
                await self.connect()
                await self.ping(False)
            else:
                raise

    async def set_charset(self, charset):
        # Make sure charset is supported.
        encoding = charset_by_name(charset)._encoding

        await self._execute_command(COM_QUERY, "SET NAMES %s" % self.escape(charset))
        await self.read_packet()
        self._charset = charset
        self._encoding = encoding

    async def connect(self):
        if self._connected:
            return self._reader, self._writer
        try:

            if self._unix_socket:
                self._reader, self._writer = await asyncio.wait_for(asyncio.open_unix_connection(self._unix_socket),
                                                                    timeout=self._connect_timeout,)
                self.host_info = "Localhost via UNIX socket"
                self._secure = True
            else:
                while True:
                    try:
                        self._reader, self._writer = await asyncio.wait_for(asyncio.open_connection(
                            self._host,
                            self._port,
                        ), timeout=self._connect_timeout)
                        self._set_keep_alive()
                        break
                    except (OSError, IOError) as e:
                        if e.errno == errno.EINTR:
                            continue
                        raise
                self.host_info = "socket %s:%d" % (self._host, self._port)

            self._set_nodelay(True)
            self._next_seq_id = 0

            await self._get_server_information()
            await self._request_authentication()

            self._connected = True

            if self._sql_mode is not None:
                await self.query("SET sql_mode=%s" % (self._sql_mode,))

            if self._init_command is not None:
                await self.query(self._init_command)
                await self.commit()

            if self.autocommit_mode is not None:
                await self.autocommit(self.autocommit_mode)
        except BaseException as e:
            self.close()
            if isinstance(e, (OSError, IOError)):
                raise errors.OperationalError(
                    CR_CONN_HOST_ERROR, "Can't connect to MySQL server on %r (%s)" % (self._host, e)
                ) from e
            # If e is neither DatabaseError or IOError, It's a bug.
            # But raising AssertionError hides original error.
            # So just reraise it.
            raise e

    def write_packet(self, bytes payload):
        """
        Writes an entire "mysql packet" in its entirety to the network
        adding its length and sequence number.
        """
        # Internal note: when you build packet manually and calls _write_bytes()
        # directly, you should set self._next_seq_id properly.
        data = _pack_int24(len(payload)) + B.pack(self._next_seq_id) + payload
        self._write_bytes(data)
        self._next_seq_id = (self._next_seq_id + 1) % 256

    async def read_packet(self, packet_type=MysqlPacket):
        """
        Read an entire "mysql packet" in its entirety from the network
        and return a MysqlPacket type that represents the results.

        :raise OperationalError: If the connection to the MySQL server is lost.
        :raise InternalError: If the packet sequence number is wrong.
        """
        buff = bytearray()
        while True:
<<<<<<< HEAD
            packet_header: bytes = await self._read_bytes(4)
            btrl, btrh, packet_number = struct.unpack("<HBB", packet_header)
=======
            packet_header = await self._read_bytes(4)
            btrl, btrh, packet_number = HBB.unpack(packet_header)
>>>>>>> 97707bf5
            bytes_to_read = btrl + (btrh << 16)
            if packet_number != self._next_seq_id:
                if packet_number == 0:
                    # MariaDB sends error packet with seqno==0 when shutdown
                    raise errors.OperationalError(
                        CR_SERVER_LOST,
                        "Lost connection to MySQL server during query",
                    )
                raise errors.InternalError(
                    "Packet sequence number wrong - got %d expected %d"
                    % (packet_number, self._next_seq_id)
                )
            self._next_seq_id = (self._next_seq_id + 1) % 256
            recv_data = await self._read_bytes(bytes_to_read)
            buff.extend(recv_data)
            # https://dev.mysql.com/doc/internals/en/sending-more-than-16mbyte.html
            if bytes_to_read == 0xFFFFFF:
                continue
            if bytes_to_read < MAX_PACKET_LEN:
                break

        packet = packet_type(bytes(buff), encoding=self._encoding)
        if packet.is_error_packet():
            if self._result is not None and self._result.unbuffered_active is True:
                self._result.unbuffered_active = False
            packet.raise_for_error()
        return packet

    async def _read_bytes(self, num_bytes: int):
        try:
            data = await self._reader.readexactly(num_bytes)
        except (IOError, OSError) as e:
            raise errors.OperationalError(
                CR_SERVER_LOST,
                "Lost connection to MySQL server during query (%s)" % (e,),
            )
        except asyncio.IncompleteReadError as e:
            msg = "Lost connection to MySQL server during query"
            raise errors.OperationalError(CR_SERVER_LOST, msg) from e
        return data

    def _write_bytes(self, bytes data):
        self._writer.write(data)

    async def _read_query_result(self, unbuffered=False):
        self._result = None
        if unbuffered:
            try:
                result = MySQLResult(self)
                await result.init_unbuffered_query()
            except Exception:
                result.unbuffered_active = False
                result.connection = None
                raise
        else:
            result = MySQLResult(self)
            await result.read()
        self._result = result
        self._affected_rows = result.affected_rows
        if result.server_status is not None:
            self.server_status = result.server_status

    def insert_id(self):
        if self._result:
            return self._result.insert_id
        else:
            return 0

    async def __aenter__(self):
        return self

    async def __aexit__(self, exc_type, exc_val, exc_tb):
        if exc_type:
            self.close()
        else:
            await self.ensure_closed()

    async def _execute_command(self, bytes command, sql):
        """
        :raise InterfaceError: If the connection is closed.
        :raise ValueError: If no username was specified.
        """
        if not self._connected:
            raise errors.InterfaceError(0, "Not connected")

        # If the last query was unbuffered, make sure it finishes before
        # sending new commands
        if self._result is not None:
            if self._result.unbuffered_active:
                warnings.warn("Previous unbuffered result was left incomplete")
                self._result._finish_unbuffered_query()
            while self._result.has_next:
                await self.next_result()
            self._result = None

        if isinstance(sql, str):
            sql = sql.encode(self._encoding)

        cdef int packet_size = min(MAX_PACKET_LEN, len(sql) + 1)  # +1 is for command

        # tiny optimization: build first packet manually instead of
        # calling self..write_packet()
        prelude = iB.pack(packet_size, command)
        self._write_bytes(prelude + sql[: packet_size - 1])
        self._next_seq_id = 1

        if packet_size < MAX_PACKET_LEN:
            return

        sql = sql[packet_size - 1:]
        while True:
            packet_size = min(MAX_PACKET_LEN, len(sql))
            self.write_packet(sql[:packet_size])
            sql = sql[packet_size:]
            if not sql and packet_size < MAX_PACKET_LEN:
                break

    async def _request_authentication(self):
        # https://dev.mysql.com/doc/internals/en/connection-phase-packets.html#packet-Protocol::HandshakeResponse
        if int(self.server_version.split(".", 1)[0]) >= 5:
            self._client_flag |= MULTI_RESULTS

        if self._user is None:
            raise ValueError("Did not specify a username")

        if self._ssl_context:
            # capablities, max packet, charset
            data = IIB.pack('<IIB', self._client_flag, 16777216, 33)
            data += b'\x00' * (32 - len(data))

            self.write_packet(data)

            # Stop sending events to data_received
            self._writer.transport.pause_reading()

            # Get the raw socket from the transport
            raw_sock = self._writer.transport.get_extra_info('socket',
                                                             default=None)
            if raw_sock is None:
                raise RuntimeError("Transport does not expose socket instance")

            raw_sock = raw_sock.dup()
            self._writer.transport.close()
            # MySQL expects TLS negotiation to happen in the middle of a
            # TCP connection not at start. Passing in a socket to
            # open_connection will cause it to negotiate TLS on an existing
            # connection not initiate a new one.
            self._reader, self._writer = await asyncio.open_connection(
                sock=raw_sock, ssl=self._ssl_context,
                server_hostname=self._host,
            )
        cdef int charset_id = charset_by_name(self._charset).id
        if isinstance(self._user, str):
            self._user = self._user.encode(self._encoding)

        data_init = iIB23s.pack(self._client_flag, MAX_PACKET_LEN, charset_id, b"")
        data = data_init + self._user + b"\0"

        authresp = b""
        plugin_name = None

        if self._auth_plugin_name == "":
            plugin_name = b""
            authresp = auth.scramble_native_password(self._password, self.salt)
        elif self._auth_plugin_name == "mysql_native_password":
            plugin_name = b"mysql_native_password"
            authresp = auth.scramble_native_password(self._password, self.salt)
        elif self._auth_plugin_name == "caching_sha2_password":
            plugin_name = b"caching_sha2_password"
            if self._password:
                authresp = auth.scramble_caching_sha2(self._password, self.salt)
        elif self._auth_plugin_name == "sha256_password":
            plugin_name = b"sha256_password"
            if self.ssl and self.server_capabilities & SSL:
                authresp = self._password + b"\0"
            elif self._password:
                authresp = b"\1"  # request public key
            else:
                authresp = b"\0"  # empty password

        if self.server_capabilities & PLUGIN_AUTH_LENENC_CLIENT_DATA:
            data += _lenenc_int(len(authresp)) + authresp
        elif self.server_capabilities & SECURE_CONNECTION:
            data += B_.pack(len(authresp)) + authresp
        else:  # pragma: no cover - not testing against servers without secure auth (>=5.0)
            data += authresp + b"\0"

        if self._db and self.server_capabilities & CONNECT_WITH_DB:
            if isinstance(self._db, str):
                self._db = self._db.encode(self._encoding)
            data += self._db + b"\0"

        if self.server_capabilities & PLUGIN_AUTH:
            data += (plugin_name or b"") + b"\0"

        if self.server_capabilities & CONNECT_ATTRS:
            connect_attrs = b""
            for k, v in self._connect_attrs.items():
                k = k.encode("utf-8")
                connect_attrs += B_.pack(len(k)) + k
                v = v.encode("utf-8")
                connect_attrs += B_.pack(len(v)) + v
            data += B_.pack(len(connect_attrs)) + connect_attrs

        self.write_packet(data)
        auth_packet = await self.read_packet()

        # if authentication method isn't accepted the first byte
        # will have the octet 254
        if auth_packet.is_auth_switch_request():
            # https://dev.mysql.com/doc/internals/en/connection-phase-packets.html#packet-Protocol::AuthSwitchRequest
            auth_packet.read_uint8()  # 0xfe packet identifier
            plugin_name = auth_packet.read_string()
            if self.server_capabilities & PLUGIN_AUTH and plugin_name is not None:
                auth_packet = await self._process_auth(plugin_name, auth_packet)
            else:
                # send legacy handshake
                data = auth.scramble_old_password(self._password, self.salt) + b"\0"
                self.write_packet(data)
                auth_packet = await self.read_packet()
        elif auth_packet.is_extra_auth_data():
            # https://dev.mysql.com/doc/internals/en/successful-authentication.html
            if self._auth_plugin_name == "caching_sha2_password":
                auth_packet = await auth.caching_sha2_password_auth(self, auth_packet)
            elif self._auth_plugin_name == "sha256_password":
                auth_packet = await auth.sha256_password_auth(self, auth_packet)
            else:
                raise errors.OperationalError(
                    "Received extra packet for auth method %r", self._auth_plugin_name
                )
        return auth_packet

    async def _process_auth(self, plugin_name, auth_packet):
        handler = self._get_auth_plugin_handler(plugin_name)
        if handler:
            try:
                return handler.authenticate(auth_packet)
            except AttributeError:
                if plugin_name != b"dialog":
                    raise errors.OperationalError(
                        2059,
                        "Authentication plugin '%s'"
                        " not loaded: - %r missing authenticate method"
                        % (plugin_name, type(handler)),
                    )
        if plugin_name == b"caching_sha2_password":
            return await auth.caching_sha2_password_auth(self, auth_packet)
        elif plugin_name == b"sha256_password":
            return await auth.sha256_password_auth(self, auth_packet)
        elif plugin_name == b"mysql_native_password":
            data = auth.scramble_native_password(self._password, auth_packet.read_all())
        elif plugin_name == b"client_ed25519":
            data = auth.ed25519_password(self._password, auth_packet.read_all())
        elif plugin_name == b"mysql_old_password":
            data = auth.scramble_old_password(self._password, auth_packet.read_all()) + b"\0"
        elif plugin_name == b"mysql_clear_password":
            # https://dev.mysql.com/doc/internals/en/clear-text-authentication.html
            data = self._password + b"\0"
        elif plugin_name == b"dialog":
            pkt = auth_packet
            while True:
                flag = pkt.read_uint8()
                echo = (flag & 0x06) == 0x02
                last = (flag & 0x01) == 0x01
                prompt = pkt.read_all()

                if prompt == b"Password: ":
                    self.write_packet(self._password + b"\0")
                elif handler:
                    resp = "no response - TypeError within plugin.prompt method"
                    try:
                        resp = handler.prompt(echo, prompt)
                        self.write_packet(resp + b"\0")
                    except AttributeError:
                        raise errors.OperationalError(
                            2059,
                            "Authentication plugin '%s'"
                            " not loaded: - %r missing prompt method" % (plugin_name, handler),
                        )
                    except TypeError:
                        raise errors.OperationalError(
                            2061,
                            "Authentication plugin '%s'"
                            " %r didn't respond with string. Returned '%r' to prompt %r"
                            % (plugin_name, handler, resp, prompt),
                        )
                else:
                    raise errors.OperationalError(
                        2059,
                        "Authentication plugin '%s' (%r) not configured" % (plugin_name, handler),
                    )
                pkt = await self.read_packet()
                pkt.check_error()
                if pkt.is_ok_packet() or last:
                    break
            return pkt
        else:
            raise errors.OperationalError(
                2059, "Authentication plugin '%s' not configured" % plugin_name
            )

        self.write_packet(data)
        pkt = await self.read_packet()
        pkt.check_error()
        return pkt

    def _get_auth_plugin_handler(self, plugin_name):
        plugin_class = self._auth_plugin_map.get(plugin_name)
        if not plugin_class and isinstance(plugin_name, bytes):
            plugin_class = self._auth_plugin_map.get(plugin_name.decode("ascii"))
        if plugin_class:
            try:
                handler = plugin_class(self)
            except TypeError:
                raise errors.OperationalError(
                    2059,
                    "Authentication plugin '%s'"
                    " not loaded: - %r cannot be constructed with connection object"
                    % (plugin_name, plugin_class),
                )
        else:
            handler = None
        return handler

    # _mysql support
    def thread_id(self):
        return self.server_thread_id[0]

    def character_set_name(self):
        return self._charset

    def get_host_info(self):
        return self.host_info

    def get_proto_info(self):
        return self.protocol_version

    def get_transaction_status(self):
        return bool(self.server_status & SERVER_STATUS_IN_TRANS)

    async def _get_server_information(self):
        i = 0
        packet = await self.read_packet()
        data: bytes = packet.get_all_data()

        self.protocol_version = data[i]
        i += 1

        server_end = data.find(b"\0", i)
        self.server_version = data[i:server_end].decode("latin1")
        i = server_end + 1

        self.server_thread_id = I.unpack(data[i: i + 4])
        i += 4

        self.salt = data[i: i + 8]
        i += 9  # 8 + 1(filler)

        self.server_capabilities = H.unpack(data[i: i + 2])[0]
        i += 2

        if len(data) >= i + 6:
            lang, stat, cap_h, salt_len = BHHB.unpack(data[i: i + 6])
            i += 6
            # TODO: deprecate server_language and server_charset.
            # mysqlclient-python doesn't provide it.
            self.server_language = lang
            try:
                self.server_charset = charset_by_id(lang).name
            except KeyError:
                # unknown collation
                self.server_charset = None

            self.server_status = stat
            self.server_capabilities |= cap_h << 16
            salt_len = max(12, salt_len - 9)

        # reserved
        i += 10

        if len(data) >= i + salt_len:
            # salt_len includes auth_plugin_data_part_1 and filler
            self.salt += data[i: i + salt_len]
            i += salt_len

        i += 1
        # AUTH PLUGIN NAME may appear here.
        if self.server_capabilities & PLUGIN_AUTH and len(data) >= i:
            # Due to Bug#59453 the auth-plugin-name is missing the terminating
            # NUL-char in versions prior to 5.5.10 and 5.6.2.
            # ref: https://dev.mysql.com/doc/internals/en/connection-phase-packets.html#packet-Protocol::Handshake
            # didn't use version checks as mariadb is corrected and reports
            # earlier than those two.
            server_end = data.find(b"\0", i)
            if server_end < 0:  # pragma: no cover - very specific upstream bug
                # not found \0 and last field so take it all
                self._auth_plugin_name = data[i:].decode("utf-8")
            else:
                self._auth_plugin_name = data[i:server_end].decode("utf-8")

    def get_server_info(self):
        return self.server_version

    Warning = errors.Warning
    Error = errors.Error
    InterfaceError = errors.InterfaceError
    DatabaseError = errors.DatabaseError
    DataError = errors.DataError
    OperationalError = errors.OperationalError
    IntegrityError = errors.IntegrityError
    InternalError = errors.InternalError
    ProgrammingError = errors.ProgrammingError
    NotSupportedError = errors.NotSupportedError


cdef class MySQLResult:
    cdef:
        public connection
        public bytes message
        public int affected_rows, warning_count, field_count, server_status, unbuffered_active, has_next
        public list fields, converters
        public unsigned long insert_id
        public tuple rows, description

    def __init__(self, connection: Connection):
        self.connection = connection
        self.affected_rows = 0
        self.insert_id = 0
        self.server_status = 0
        self.warning_count = 0
        self.message = None
        self.field_count = 0
        self.description = None
        self.rows = None
        self.has_next = False
        self.unbuffered_active = False

    def __del__(self):
        if self.unbuffered_active:
            self._finish_unbuffered_query()

    async def read(self):
        try:
            first_packet = await self.connection.read_packet()

            if first_packet.is_ok_packet():
                self._read_ok_packet(first_packet)
            elif first_packet.is_load_local_packet():
                await self._read_load_local_packet(first_packet)
            else:
                await self._read_result_packet(first_packet)
        finally:
            self.connection = None

    async def init_unbuffered_query(self):
        """
        :raise OperationalError: If the connection to the MySQL server is lost.
        :raise InternalError:
        """
        self.unbuffered_active = True
        first_packet = await self.connection.read_packet()

        if first_packet.is_ok_packet():
            self._read_ok_packet(first_packet)
            self.unbuffered_active = False
            self.connection = None
        elif first_packet.is_load_local_packet():
            await self._read_load_local_packet(first_packet)
            self.unbuffered_active = False
            self.connection = None
        else:
            self.field_count = first_packet.read_length_encoded_integer()
            await self._get_descriptions()

            # Apparently, MySQLdb picks this number because it's the maximum
            # value of a 64bit unsigned integer. Since we're emulating MySQLdb,
            # we set it to this instead of None, which would be preferred.
            self.affected_rows = 18446744073709551615

    def _read_ok_packet(self, first_packet):
        ok_packet = OKPacketWrapper(first_packet)
        self.affected_rows = ok_packet.affected_rows
        self.insert_id = ok_packet.insert_id
        self.server_status = ok_packet.server_status
        self.warning_count = ok_packet.warning_count
        self.message = ok_packet.message
        self.has_next = ok_packet.has_next

    async def _read_load_local_packet(self, first_packet):
        if not self.connection._local_infile:
            raise RuntimeError(
                "**WARN**: Received LOAD_LOCAL packet but local_infile option is false."
            )
        load_packet = LoadLocalPacketWrapper(first_packet)
        sender = LoadLocalFile(load_packet.filename, self.connection)
        try:
            await sender.send_data()
        except Exception:
            await self.connection.read_packet()  # skip ok packet
            raise

        ok_packet = await self.connection.read_packet()
        if not ok_packet.is_ok_packet():  # pragma: no cover - upstream induced protocol error
            raise errors.OperationalError(CR_COMMANDS_OUT_OF_SYNC, "Commands Out of Sync")
        self._read_ok_packet(ok_packet)

    def _check_packet_is_eof(self, packet):
        if not packet.is_eof_packet():
            return False
        # TODO: Support DEPRECATE_EOF
        # 1) Add DEPRECATE_EOF to CAPABILITIES
        # 2) Mask CAPABILITIES with server_capabilities
        # 3) if server_capabilities & DEPRECATE_EOF: use OKPacketWrapper instead of EOFPacketWrapper
        wp = EOFPacketWrapper(packet)
        self.warning_count = wp.warning_count
        self.has_next = wp.has_next
        return True

    async def _read_result_packet(self, first_packet):
        self.field_count = first_packet.read_length_encoded_integer()
        await self._get_descriptions()
        await self._read_rowdata_packet()

    async def _read_rowdata_packet_unbuffered(self):
        # Check if in an active query
        if not self.unbuffered_active:
            return

        # EOF
        packet = await self.connection.read_packet()
        if self._check_packet_is_eof(packet):
            self.unbuffered_active = False
            self.connection = None
            self.rows = None
            return

        row = self._read_row_from_packet(packet)
        self.affected_rows = 1
        self.rows = (row,)  # rows should tuple of row for MySQL-python compatibility.
        return row

    async def _finish_unbuffered_query(self):
        # After much reading on the MySQL protocol, it appears that there is,
        # in fact, no way to stop MySQL from sending all the data after
        # executing a query, so we just spin, and wait for an EOF packet.
        while self.unbuffered_active:
            packet = await self.connection.read_packet()
            if self._check_packet_is_eof(packet):
                self.unbuffered_active = False
                self.connection = None  # release reference to kill cyclic reference.

    async def _read_rowdata_packet(self):
        """Read a rowdata packet for each data row in the result set."""
        rows = []
        while True:
            packet = await self.connection.read_packet()
            if self._check_packet_is_eof(packet):
                self.connection = None  # release reference to kill cyclic reference.
                break
            rows.append(self._read_row_from_packet(packet))

        self.affected_rows = len(rows)
        self.rows = tuple(rows)

    def _read_row_from_packet(self, packet):
        row = []
        for encoding, converter in self.converters:
            try:
                data = packet.read_length_coded_string()
            except IndexError:
                # No more columns in this row
                # See https://github.com/PyMySQL/PyMySQL/pull/434
                break
            if data != b"":
                if encoding is not None:
                    data = data.decode(encoding)
                if converter is not None:
                    data = converter(data)
            row.append(data)
        return tuple(row)

    async def _get_descriptions(self):
        """Read a column descriptor packet for each column in the result."""
        self.fields = []
        self.converters = []
        use_unicode = self.connection._use_unicode
        conn_encoding = self.connection._encoding
        description = []

        for i in range(self.field_count):
            field = await self.connection.read_packet(FieldDescriptorPacket)
            self.fields.append(field)
            description.append(field.description())
            field_type = field.type_code
            if use_unicode:
                if field_type == JSON:
                    # When SELECT from JSON column: charset = binary
                    # When SELECT CAST(... AS JSON): charset = connection encoding
                    # This behavior is different from TEXT / BLOB.
                    # We should decode result by connection encoding regardless charsetnr.
                    # See https://github.com/PyMySQL/PyMySQL/issues/488
                    encoding = conn_encoding  # SELECT CAST(... AS JSON)
                elif field_type in TEXT_TYPES:
                    if field.charsetnr == 63:  # binary
                        # TEXTs with charset=binary means BINARY types.
                        encoding = None
                    else:
                        encoding = conn_encoding
                else:
                    # Integers, Dates and Times, and other basic data is encoded in ascii
                    encoding = "ascii"
            else:
                encoding = None
            converter = self.connection._decoders.get(field_type)
            if converter is converters.through:
                converter = None
            self.converters.append((encoding, converter))

        eof_packet = await self.connection.read_packet()
        assert eof_packet.is_eof_packet(), "Protocol error, expecting EOF"
        self.description = tuple(description)


class LoadLocalFile:
    def __init__(self, filename: str, connection: Connection):
        self.filename = filename
        self.connection = connection
        self._loop = connection.loop

    async def send_data(self):
        """
        Send data packets from the local file to the server
        """
        if not self.connection.connected:
            raise errors.InterfaceError(0, "")
        conn = self.connection

        try:
            with open(self.filename, "rb") as open_file:
                packet_size = min(conn._max_allowed_packet, 16 * 1024)  # 16KB is efficient enough
                while True:
                    chunk = open_file.read(packet_size)
                    if not chunk:
                        break
                    await conn.write_packet(chunk)
        except IOError:
            raise errors.OperationalError(FILE_NOT_FOUND, f"Can't find file '{self.filename}'")
        finally:
            # send the empty packet to signify we are done sending data
            await conn.write_packet(b"")


def connect(user=None,
            password="",
            host='localhost',
            database=None,
            unix_socket=None,
            port=3306,
            charset="",
            sql_mode=None,
            read_default_file=None,
            conv=None,
            use_unicode=True,
            client_flag=0,
            cursor_cls=Cursor,
            init_command=None,
            connect_timeout=10,
            read_default_group=None,
            autocommit=False,
            local_infile=False,
            max_allowed_packet=16 * 1024 * 1024,
            auth_plugin_map=None,
            read_timeout=None,
            write_timeout=None,
            binary_prefix=False,
            program_name=None,
            echo=False,
            server_public_key=None,
            ssl=None,
            db=None,  # deprecated
            ):
    coro = _connect(
        user=user,
        password=password,
        host=host,
        database=database,
        unix_socket=unix_socket,
        port=port,
        charset=charset,
        sql_mode=sql_mode,
        read_default_file=read_default_file,
        conv=conv,
        use_unicode=use_unicode,
        client_flag=client_flag,
        cursor_cls=cursor_cls,
        init_command=init_command,
        connect_timeout=connect_timeout,
        read_default_group=read_default_group,
        autocommit=autocommit,
        local_infile=local_infile,
        max_allowed_packet=max_allowed_packet,
        auth_plugin_map=auth_plugin_map,
        read_timeout=read_timeout,
        write_timeout=write_timeout,
        binary_prefix=binary_prefix,
        program_name=program_name,
        server_public_key=server_public_key,
        echo=echo,
        ssl=ssl,
        db=db,  # deprecated
    )
    return _ConnectionContextManager(coro)

async def _connect(
        **kwargs,
) -> Connection:
    conn = Connection(
        **kwargs,
    )
    await conn.connect()
    return conn<|MERGE_RESOLUTION|>--- conflicted
+++ resolved
@@ -11,7 +11,6 @@
 from asyncio import StreamReader, StreamWriter
 from typing import Optional, Type
 
-import xstruct as struct
 from asyncmy import auth, converters, errors
 from asyncmy.charset import charset_by_id, charset_by_name
 from asyncmy.cursors import Cursor
@@ -316,11 +315,7 @@
     async def ensure_closed(self):
         """Close connection without QUIT message."""
         if self._connected:
-<<<<<<< HEAD
-            send_data = struct.pack('<i', 1) + struct.pack("!B", 0x01)  # for cython build
-=======
             send_data = i.pack(1) + B.pack(COM_QUIT)
->>>>>>> 97707bf5
             self._write_bytes(send_data)
             await self._writer.drain()
             self._writer.close()
@@ -467,13 +462,8 @@
     def affected_rows(self):
         return self._affected_rows
 
-<<<<<<< HEAD
-    async def kill(self, int thread_id):
-        arg = struct.pack("<I", thread_id)
-=======
     async def kill(self, thread_id):
         arg = I.pack(thread_id)
->>>>>>> 97707bf5
         await self._execute_command(COM_PROCESS_KILL, arg)
         return await self._read_ok_packet()
 
@@ -585,13 +575,8 @@
         """
         buff = bytearray()
         while True:
-<<<<<<< HEAD
-            packet_header: bytes = await self._read_bytes(4)
-            btrl, btrh, packet_number = struct.unpack("<HBB", packet_header)
-=======
             packet_header = await self._read_bytes(4)
             btrl, btrh, packet_number = HBB.unpack(packet_header)
->>>>>>> 97707bf5
             bytes_to_read = btrl + (btrh << 16)
             if packet_number != self._next_seq_id:
                 if packet_number == 0:
@@ -669,7 +654,7 @@
         else:
             await self.ensure_closed()
 
-    async def _execute_command(self, bytes command, sql):
+    async def _execute_command(self, command, sql):
         """
         :raise InterfaceError: If the connection is closed.
         :raise ValueError: If no username was specified.
@@ -690,7 +675,7 @@
         if isinstance(sql, str):
             sql = sql.encode(self._encoding)
 
-        cdef int packet_size = min(MAX_PACKET_LEN, len(sql) + 1)  # +1 is for command
+        packet_size = min(MAX_PACKET_LEN, len(sql) + 1)  # +1 is for command
 
         # tiny optimization: build first packet manually instead of
         # calling self..write_packet()
@@ -743,7 +728,7 @@
                 sock=raw_sock, ssl=self._ssl_context,
                 server_hostname=self._host,
             )
-        cdef int charset_id = charset_by_name(self._charset).id
+        charset_id = charset_by_name(self._charset).id
         if isinstance(self._user, str):
             self._user = self._user.encode(self._encoding)
 
@@ -935,7 +920,7 @@
     async def _get_server_information(self):
         i = 0
         packet = await self.read_packet()
-        data: bytes = packet.get_all_data()
+        data = packet.get_all_data()
 
         self.protocol_version = data[i]
         i += 1
@@ -1165,7 +1150,7 @@
                 # No more columns in this row
                 # See https://github.com/PyMySQL/PyMySQL/pull/434
                 break
-            if data != b"":
+            if data is not None:
                 if encoding is not None:
                     data = data.decode(encoding)
                 if converter is not None:
