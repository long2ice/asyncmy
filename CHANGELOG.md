--- conflicted
+++ resolved
@@ -4,11 +4,8 @@
 
 ### 0.1.5
 
-<<<<<<< HEAD
+- Remove `byte2int` and `int2byte`.
 - Fix warning for sql_mode.
-=======
-- Remove `byte2int` and `int2byte`.
->>>>>>> 94d38a61
 
 ### 0.1.4
 
